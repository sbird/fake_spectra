from distutils.core import setup
from distutils.extension import Extension
import distutils.sysconfig
import numpy
import tempfile
import os
import subprocess
import shutil

def check_for_openmp():
    """Check  whether the default compiler supports OpenMP.

    This routine is adapted from yt, thanks to Nathan
    Goldbaum. See https://github.com/pynbody/pynbody/issues/124"""

    if os.getenv('DISABLE_OPENMP') is not None:
        return False

    # Create a temporary directory
    tmpdir = tempfile.mkdtemp()
    curdir = os.getcwd()
    os.chdir(tmpdir)

    # Get compiler invocation
    compiler = os.environ.get('CC',
                              distutils.sysconfig.get_config_var('CC'))

    # make sure to use just the compiler name without flags
    compiler = compiler.split()[0]

    # Attempt to compile a test script.
    # See http://openmp.org/wp/openmp-compilers/
    filename = r'test.c'
    with open(filename,'w') as f :
        f.write(
        "#include <omp.h>\n"
        "#include <stdio.h>\n"
        "int main() {\n"
        "#pragma omp parallel\n"
        "printf(\"Hello from thread %d, nthreads %d\\n\", omp_get_thread_num(), omp_get_num_threads());\n"
        "}"
        )

    try:
        with open(os.devnull, 'w') as fnull:
            exit_code = subprocess.call([compiler, '-fopenmp', filename],
                                        stdout=fnull, stderr=fnull)
    except OSError :
        exit_code = 1

    # Clean up
    os.chdir(curdir)
    shutil.rmtree(tmpdir)

    if exit_code == 0:
        return True
    else:
        import multiprocessing, platform
        cpus = multiprocessing.cpu_count()
        if cpus>1:
            print ("""WARNING

OpenMP support is not available in your default C compiler, even though
your machine has more than one core available.

Some routines in pynbody are parallelized using OpenMP and these will
only run on one core with your current configuration.
""")
            if platform.uname()[0]=='Darwin':
                print ("""Since you are running on Mac OS, it's likely that the problem here
is Apple's Clang, which does not support OpenMP at all. The easiest
way to get around this is to download the latest version of gcc from
here: http://hpc.sourceforge.net. After downloading, just point the
CC environment variable to the real gcc and OpenMP support should
get enabled automatically. Something like this -

sudo tar -xzf /path/to/download.tar.gz /
export CC='/usr/local/bin/gcc'
python setup.py clean
python setup.py build

""")
            print ("""Continuing your build without OpenMP...\n""")

        return False

extra_compile_args=['-ffast-math',]
extra_link_args = ['-ffast-math',]

try:
    gsl_libs = subprocess.check_output(["gsl-config", "--libs"], stderr=subprocess.STDOUT, universal_newlines=True)
    extra_link_args += gsl_libs.split()
    gsl_incl = subprocess.check_output(["gsl-config", "--cflags"], stderr=subprocess.STDOUT, universal_newlines=True)
    extra_compile_args += gsl_incl.split()
except subprocess.CalledProcessError as e:
    print(e.output)
    raise

if check_for_openmp():
    extra_compile_args += ['-fopenmp',]
    #gcc specific
    extra_link_args += ['-lgomp',]

cmodule = [
        Extension("fake_spectra._spectra_priv",
            ["fake_spectra/py_module.cpp",
             "fake_spectra/absorption.cpp",
             "fake_spectra/index_table.cpp",
             "fake_spectra/Faddeeva.cpp",
             "fake_spectra/part_int.cpp",
            ],
            depends = [
                "fake_spectra/Faddeeva.h",
                "fake_spectra/absorption.h",
                "fake_spectra/index_table.h",
                "fake_spectra/part_int.h",
                "fake_spectra/singleabs.h",]
            ,
            extra_compile_args=extra_compile_args,
            extra_link_args=extra_link_args,
            include_dirs = ["fake_spectra/", numpy.get_include()])]

setup(
    name="fake_spectra",
<<<<<<< HEAD
    version='2.0.5',
=======
    version='2.0.8',
>>>>>>> 80ad735c
    author="Simeon Bird",
    author_email="spb@ias.edu",
    #Use the subclass which adds openmp flags as appropriate
#     cmdclass = {'build_ext': build_ext_subclass },
    url="http://github.com/sbird/fake_spectra",
    description="Analysis tools for generating artificial spectra from simulations.",
    packages = ['fake_spectra', 'fake_spectra.tests', 'fake_spectra.cloudy_tables'],
    requires=['numpy', 'h5py','scipy'],
    package_data = {
            'fake_spectra.tests': ['*.npz'],
            'fake_spectra': ['data/TREECOOL*', '*.dat'],
            'fake_spectra.cloudy_tables': ['ion_out_*/cloudy_table.npz']
           },
    ext_modules = cmodule,
    classifiers = ["Development Status :: 4 - Beta",
                   "Intended Audience :: Developers",
                   "Intended Audience :: Science/Research",
                   "License :: OSI Approved :: MIT License",
                   "Programming Language :: Python :: 3",
                   "Topic :: Scientific/Engineering :: Astronomy",
                   "Topic :: Scientific/Engineering :: Visualization"]
)<|MERGE_RESOLUTION|>--- conflicted
+++ resolved
@@ -122,11 +122,7 @@
 
 setup(
     name="fake_spectra",
-<<<<<<< HEAD
-    version='2.0.5',
-=======
     version='2.0.8',
->>>>>>> 80ad735c
     author="Simeon Bird",
     author_email="spb@ias.edu",
     #Use the subclass which adds openmp flags as appropriate
