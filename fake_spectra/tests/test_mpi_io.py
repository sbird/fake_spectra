"""
CURRENTLY runs only on actual full simualations not the 
test snapshot on github repo
Unit tests for MPI I/O of the bigfile snapshots

These tests should pass on any bigfile snapshot (the pathis 
specifed with `base`) with any number of particles and any 
number of MPI ranks.
"""
import os
import sys
import unittest
import numpy as np
import argparse
from mpi4py import MPI
from fake_spectra.abstractsnapshot import AbstractSnapshotFactory

class TestAbstractSnapshot(unittest.TestCase):
    @classmethod
    def setUpClass(cls):

        assert cls.base is not None, "Base directory not set."
        assert cls.snap is not None, "Snapshot number not set."

        cls.base = os.path.abspath(cls.base)
        print(os.getcwd())
        assert os.path.isdir(cls.base), f'Test directory does not exist: {cls.base}'

        cls.part_type = 0

        cls.abs_snap = AbstractSnapshotFactory(cls.snap, cls.base, MPI=MPI, log_level='debug')
        cls.rank = cls.abs_snap.rank
        cls.size = cls.abs_snap.size
        cls.comm = cls.abs_snap.comm
        cls.MPI = cls.abs_snap.MPI

    def test_bigfile_header(self):
        """Test the bigfile Header
        It is opened on rank 0 and broadcasted to all ranks.
        """
        header = self.abs_snap.header
        self.assertIsNotNone(header)
        self.assertIsInstance(header, dict)

    def test_npart(self):
        """Test the number of particles.
        It is retrieved from the bigfile Header."""
        npart = self.abs_snap.get_npart()
        self.assertIsNotNone(npart)
        print(f'rank = {self.rank} | TotNumPart = {npart}', flush=True)

    def test_block_header(self):
        """Test the block header retrieval."""
        for blockname in ['Position', 'Density']:
            block_path = self.abs_snap._get_block_path(self.part_type, blockname)
            self.assertIsNotNone(block_path)
            print(f"rank = {self.rank} | block path = {block_path}", flush=True)

            header = self.abs_snap._get_block_header_attr(self.part_type, blockname)
            self.assertTrue( 'dtype' in header.keys())
            self.assertTrue( 'nmemb' in header.keys())
            self.assertEqual( len(header['blob_names']), 
                            len(header['blob_part_start']), 
                            len(header['blob_part_end']))
            blob_files = len([f for f in os.listdir(block_path) if os.path.isfile(os.path.join(block_path, f))])
            # There is `header` file there
            blob_files -= 1
            blob_counts_from_header = len(header['blob_part_start'])
            self.assertEqual(blob_files, blob_counts_from_header, f"not same number of blob files for {blockname} as promissed by the header")

    def test_segmenting(self):
        """Test segmenting of the data."""
        nseg, chunk_size = self.abs_snap.get_n_segments(self.part_type)
        self.assertIsNotNone(nseg)
        self.assertIsNotNone(chunk_size)
        npart = self.abs_snap.get_npart()[self.part_type]
        # 1. Make sure the total number of particles distributed among all ranks
        # is equal to the total number of particles in the snapshot.
        self.assertEqual(
        np.sum(self.abs_snap.parts_rank), npart,
        f"sum(parts_rank) != npart[{self.part_type}] ({npart})"
        )
        # 2. Make sure on each rank, the number of segments is big enough
        self.assertGreaterEqual(
        nseg * chunk_size, self.abs_snap.parts_rank[self.rank],
        f"The last chunk should be smaller than or equal to the rest. Segmentaion on a single rank is wrong."
        )

        print(f'rank = {self.rank} | nseg: {nseg}, chunk_size: {chunk_size}', flush=True)
        print(f'rank = {self.rank} | particle load : {self.abs_snap.parts_rank}', flush=True)

    def test_part_list(self):
        """Test particle list for each segment."""
        nseg, chunk_size = self.abs_snap.get_n_segments(self.part_type)
        segments = [0, 1, nseg - 1] # Don't change this
        start_seg, end_seg = [], []
        for i in segments:
            seg_start_end = self.abs_snap._segment_to_partlist(self.part_type, i)
            start_seg.append(seg_start_end[0])
            end_seg.append(seg_start_end[1])
        ## 3 tests:
        #1. check the continuity of the segments, the end is exclusive
        self.assertEqual(start_seg[1], end_seg[0])
        #2. check the size of the segments, i.e. <= chunk_size
        for i in range(len(segments)):
            self.assertLessEqual(end_seg[i] - start_seg[i], chunk_size)
        #3. check of the sum of particle counts across all segments is 
        # equal to the total particles on this rank
        self.assertEqual(
            end_seg[-1] - start_seg[0], self.abs_snap.parts_rank[self.rank],
            f"sum of segments != parts_rank[{self.rank}] ({self.abs_snap.parts_rank[self.rank]})"
        )
        #4. Check if the first particle of the first particle of the first segment is the last
        # particle of the last segment of the previous rank
        start_seg_all_ranks = np.zeros((self.size, len(segments)), dtype=int)
        start_seg_all_ranks[self.rank,:] = start_seg
        end_seg_all_ranks = np.zeros((self.size, len(segments)), dtype=int)
        end_seg_all_ranks[self.rank,:] = end_seg
        self.comm.Barrier()
        start_seg_all_ranks = np.ascontiguousarray(start_seg_all_ranks)
        end_seg_all_ranks = np.ascontiguousarray(end_seg_all_ranks)
        self.comm.Barrier()
        self.comm.Allreduce(self.MPI.IN_PLACE, start_seg_all_ranks, op=self.MPI.SUM)
        self.comm.Barrier()
        self.comm.Allreduce(self.MPI.IN_PLACE, end_seg_all_ranks, op=self.MPI.SUM)
        self.comm.Barrier()
        if self.rank == 0:
            print(f'start_seg_all_ranks = {start_seg_all_ranks}', flush=True)
            print(f'end_seg_all_ranks = {end_seg_all_ranks}', flush=True)
            for i in range(self.size-1):
                self.assertEqual(end_seg_all_ranks[i, -1], start_seg_all_ranks[i+1, 0], 
                f"Issues with particle load continuity across ransk: end_seg for rank {i} is not the first of the rank {i+1} | {end_seg_all_ranks[i, -1]} != {start_seg_all_ranks[i+1, 0]}")
        


    def test_blobs_for_each_segment(self):
        """Test blob file names for a segment."""
        nseg, chunk_size = self.abs_snap.get_n_segments(self.part_type)
        segments = [0, 1, nseg-10, nseg-2, nseg - 1] # Don't change this
        for blockname in ['Position', 'Density']:
            for i in segments:
                # Type check
                seg_start, seg_end = self.abs_snap._segment_to_partlist(self.part_type, i)
                blobs, blob_paths, start_blob, end_blob = self.abs_snap._get_blobs_for_rank(
                    segment=i, part_type=self.part_type, blockname=blockname
                )
                self.assertTrue((start_blob.dtype == int) & (end_blob.dtype == int))
                # Make sure all ranks ahve blobs
                self.assertGreater(len(blobs), 0, "No blob files found.")
                for b in range(len(blobs)):
                    # check the existence of the blob file
                    self.assertTrue(os.path.exists(blob_paths[b]), f"blob file {blob_paths[b]} does not exist.")
                    # The particle count in the blob file should be less than or equal to the segment size.
                    self.assertLessEqual(
                        end_blob[b] - start_blob[b], seg_end - seg_start,
                        f"blob file {blob_paths[b]} has more particles than the segment."
                    )

    def test_data(self):
        """Test data retrieval."""
        for blockname in ['Position', 'Density']:
            header = self.abs_snap._get_block_header_attr(self.part_type, blockname)
            nseg, _ = self.abs_snap.get_n_segments(self.part_type)
            indices = [0, 8, nseg - 2, nseg-1]
            for i in indices:
                seg_start, seg_end = self.abs_snap._segment_to_partlist(self.part_type, i)
                data = self.abs_snap.get_data(self.part_type, blockname, segment=i)
                self.assertIsNotNone(data)
                self.assertIsInstance(data, np.ndarray)

                #print(f' rank = {self.rank} | segment = {i} | data shape = {data.shape}  | {(seg_end - seg_start)}', flush=True)

                self.assertEqual(data.shape, (seg_end - seg_start, header['nmemb']))

if __name__ == '__main__':
    parser = argparse.ArgumentParser(description='Unit tests for MPI I/O of the bigfile snapshots')
    parser.add_argument('--base', type=str, default='example_bigfile', help='Base directory for snapshot files')
    parser.add_argument('--snap', type=int, default=272, help='Snapshot number')
    args, unknown = parser.parse_known_args()

    # Set class variables
    TestAbstractSnapshot.base = args.base
    TestAbstractSnapshot.snap = args.snap

    # Remove custom arguments from sys.argv so unittest doesn't get confused
    sys.argv = [sys.argv[0]] + unknown

    # Run the tests
<<<<<<< HEAD
    unittest.main()
=======
    unittest.main()
>>>>>>> e6bad1ad
<|MERGE_RESOLUTION|>--- conflicted
+++ resolved
@@ -186,8 +186,4 @@
     sys.argv = [sys.argv[0]] + unknown
 
     # Run the tests
-<<<<<<< HEAD
     unittest.main()
-=======
-    unittest.main()
->>>>>>> e6bad1ad
