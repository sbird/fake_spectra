--- conflicted
+++ resolved
@@ -258,11 +258,8 @@
         #m_P is the proton mass
         #μ is 1 / (mean no. molecules per unit atomic weight) calculated in loop.
         #Internal energy units are 10^-10 erg/g
-<<<<<<< HEAD
+
         helium = 0.24 # I temporary added this, otherwise helium would be a large array
-=======
-        helium = 0.24 # temporarily added to avoid helium being a large array
->>>>>>> 5a417c02
         hy_mass = 1 - helium
         muienergy = 4 / (hy_mass * (3 + 4*nebynh) + 1)*ienergy*1e10
         #Boltzmann constant (cgs)
