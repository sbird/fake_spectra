--- conflicted
+++ resolved
@@ -80,12 +80,8 @@
                      kernel (a good back up for large Arepo simulations) "quintic" for a quintic SPh kernel as used in modern SPH
                      and "cubic" or "sph" for an old-school cubic SPH kernel.
     """
-<<<<<<< HEAD
-    def __init__(self,num, base, MPI, comm,cofm,axis, res=1., cdir=None, savefile="spectra.hdf5", savedir=None, reload_file=False, snr =None, CE=None ,spec_res = 0,load_halo=False, units=None, sf_neutral=True,quiet=False, load_snapshot=True, gasprop=None, gasprop_args=None, kernel=None):
-
-=======
-    def __init__(self,num, base,cofm, axis, res=None, cdir=None, savefile="spectra.hdf5", savedir=None, reload_file=False, spec_res = 0,load_halo=False, units=None, sf_neutral=True,quiet=False, load_snapshot=True, gasprop=None, gasprop_args=None, kernel=None):
->>>>>>> d8671b7e
+    def __init__(self,num, base, MPI, comm,cofm,axis, res=1., cdir=None, savefile="spectra.hdf5", savedir=None, reload_file=False, spec_res = 0,load_halo=False, units=None, sf_neutral=True,quiet=False, load_snapshot=True, gasprop=None, gasprop_args=None, kernel=None):
+
         #Present for compatibility. Functionality moved to HaloAssignedSpectra
         _= load_halo
         self.num = num
