--- conflicted
+++ resolved
@@ -80,11 +80,7 @@
                      kernel (a good back up for large Arepo simulations) "quintic" for a quintic SPh kernel as used in modern SPH
                      and "cubic" or "sph" for an old-school cubic SPH kernel.
     """
-<<<<<<< HEAD
     def __init__(self,num, base,cofm, axis, res=1., cdir=None, savefile="spectra.hdf5", savedir=None, reload_file=False, spec_res = 0,load_halo=False, units=None, sf_neutral=True,quiet=False, load_snapshot=True, gasprop=None, gasprop_args=None, kernel=None):
-=======
-    def __init__(self, num, base, cofm, axis, res=1., cdir=None, savefile="spectra.hdf5", savedir=None, reload_file=False, snr=None, CE=None, spec_res=0, load_halo=False, units=None, sf_neutral=True, quiet=False, load_snapshot=True, gasprop=None, gasprop_args=None, kernel=None):
->>>>>>> 3d9cceed
         #Present for compatibility. Functionality moved to HaloAssignedSpectra
         _= load_halo
         self.num = num
@@ -109,18 +105,10 @@
         #This variable should be set to true once the sightlines are fixed, and the cache can be used.
         self.cofm_final = False
         self.num_important = {}
-<<<<<<< HEAD
+
         self.discarded=0
         self.npart=0
 
-=======
-        self.discarded = 0
-        self.npart = 0
-        #If is not None, will add noise to spectra when they are loaded.You should pass an array with the size of spectra number.
-        self.snr = snr
-        # The stdev for calculating Continuum Error. The same comments as snr.
-        self.CE = CE
->>>>>>> 3d9cceed
         self.spec_res = spec_res
         self.cdir = cdir
         #Minimum length of spectra within which to look at metal absorption (in km/s)
@@ -404,17 +392,11 @@
                 flux[ii] /= (1.0 + delta[ii])
 
         #make sure we don't have negative flux
-<<<<<<< HEAD
         #ind = np.where(flux > 0)
         #tau[ind] = -np.log(flux[ind])
         
         return flux 
-=======
-        ind = np.where(flux > 0)
-        tau[ind] = -np.log(flux[ind])
-
-        return tau
->>>>>>> 3d9cceed
+
 
     def load_savefile(self, savefile=None):
         """Load data from a file"""
@@ -868,16 +850,7 @@
             flux = corrflux
             if np.any(corrflux <= 0):
                 raise Exception
-<<<<<<< HEAD
             tau = - np.log(corrflux) 
-=======
-            tau = - np.log(corrflux)
-        if self.snr is not None:
-            tau = self.add_noise(self.snr, tau, number)
-
-            if self.CE is not None:
-                tau = self.add_cont_error(CE=self.CE, tau=tau, spec_num=number)
->>>>>>> 3d9cceed
 
         return tau
 
